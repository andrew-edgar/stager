package backend

import (
	"errors"
	"fmt"
	"net/url"
	"time"

	"github.com/cloudfoundry-incubator/receptor"
	"github.com/cloudfoundry-incubator/runtime-schema/cc_messages"
	"github.com/cloudfoundry-incubator/runtime-schema/diego_errors"
	"github.com/cloudfoundry-incubator/runtime-schema/models"
)

const (
	TaskLogSource         = "STG"
	DefaultStagingTimeout = 15 * time.Minute

	StagingTaskDomain = "cf-app-staging"
)

type FailureReasonSanitizer func(string) *cc_messages.StagingError

//go:generate counterfeiter -o fake_backend/fake_backend.go . Backend
type Backend interface {
	BuildRecipe(stagingGuid string, request cc_messages.StagingRequestFromCC) (receptor.TaskCreateRequest, error)
	BuildStagingResponse(receptor.TaskResponse) (cc_messages.StagingResponseForCC, error)
}

var ErrNoCompilerDefined = errors.New(diego_errors.NO_COMPILER_DEFINED_MESSAGE)
var ErrMissingAppId = errors.New(diego_errors.MISSING_APP_ID_MESSAGE)
var ErrMissingAppBitsDownloadUri = errors.New(diego_errors.MISSING_APP_BITS_DOWNLOAD_URI_MESSAGE)
var ErrMissingLifecycleData = errors.New(diego_errors.MISSING_LIFECYCLE_DATA_MESSAGE)

type DockerRegistry struct {
	URL      string
	Insecure bool
}

type Config struct {
<<<<<<< HEAD
	CallbackURL         string
	FileServerURL       string
	Lifecycles          map[string]string
	DockerLifecyclePath string
	DockerRegistry      *DockerRegistry
	ConsulAgentURL      string
	SkipCertVerify      bool
	Sanitizer           FailureReasonSanitizer
=======
	TaskDomain     string
	StagerURL      string
	FileServerURL  string
	Lifecycles     map[string]string
	SkipCertVerify bool
	Sanitizer      FailureReasonSanitizer
}

func (c Config) CallbackURL(stagingGuid string) string {
	return fmt.Sprintf("%s/v1/staging/%s/completed", c.StagerURL, stagingGuid)
>>>>>>> fdb99b83
}

func max(x, y uint64) uint64 {
	if x > y {
		return x
	} else {
		return y
	}
}

func addTimeoutParamToURL(u url.URL, timeout time.Duration) *url.URL {
	query := u.Query()
	query.Set(models.CcTimeoutKey, fmt.Sprintf("%.0f", timeout.Seconds()))
	u.RawQuery = query.Encode()
	return &u
}<|MERGE_RESOLUTION|>--- conflicted
+++ resolved
@@ -38,27 +38,18 @@
 }
 
 type Config struct {
-<<<<<<< HEAD
-	CallbackURL         string
-	FileServerURL       string
-	Lifecycles          map[string]string
-	DockerLifecyclePath string
-	DockerRegistry      *DockerRegistry
-	ConsulAgentURL      string
-	SkipCertVerify      bool
-	Sanitizer           FailureReasonSanitizer
-=======
 	TaskDomain     string
 	StagerURL      string
 	FileServerURL  string
 	Lifecycles     map[string]string
+	DockerRegistry *DockerRegistry
+	ConsulAgentURL string
 	SkipCertVerify bool
 	Sanitizer      FailureReasonSanitizer
 }
 
 func (c Config) CallbackURL(stagingGuid string) string {
 	return fmt.Sprintf("%s/v1/staging/%s/completed", c.StagerURL, stagingGuid)
->>>>>>> fdb99b83
 }
 
 func max(x, y uint64) uint64 {
