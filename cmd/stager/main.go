--- conflicted
+++ resolved
@@ -146,12 +146,13 @@
 	}
 }
 
-<<<<<<< HEAD
-func initializeBackends(logger lager.Logger) map[string]backend.Backend {
-	lifecyclesMap := make(map[string]string)
-	err := json.Unmarshal([]byte(*lifecycles), &lifecyclesMap)
-	if err != nil {
-		logger.Fatal("Error parsing lifecycles flag", err)
+func initializeBackends(logger lager.Logger, lifecycles flags.LifecycleMap) map[string]backend.Backend {
+	_, err := url.Parse(*stagerURL)
+	if err != nil {
+		logger.Fatal("Error parsing stager URL", err)
+	}
+	if *dockerStagingStack == "" {
+		logger.Fatal("Invalid Docker staging stack", errors.New("dockerStagingStack cannot be blank"))
 	}
 
 	_, err = url.Parse(*consulCluster)
@@ -172,29 +173,13 @@
 		}
 	}
 
-	_, err = url.Parse(*stagerURL)
-=======
-func initializeBackends(logger lager.Logger, lifecycles flags.LifecycleMap) map[string]backend.Backend {
-	_, err := url.Parse(*stagerURL)
->>>>>>> 976c3f8a
-	if err != nil {
-		logger.Fatal("Error parsing stager URL", err)
-	}
-	if *dockerStagingStack == "" {
-		logger.Fatal("Invalid Docker staging stack", errors.New("dockerStagingStack cannot be blank"))
-	}
-
 	config := backend.Config{
 		TaskDomain:         backend.StagingTaskDomain,
 		StagerURL:          *stagerURL,
 		FileServerURL:      *fileServerURL,
-<<<<<<< HEAD
-		Lifecycles:         lifecyclesMap,
+		Lifecycles:         lifecycles,
 		DockerRegistry:     dockerRegistry,
 		ConsulCluster:      *consulCluster,
-=======
-		Lifecycles:         lifecycles,
->>>>>>> 976c3f8a
 		SkipCertVerify:     *skipCertVerify,
 		Sanitizer:          cc_messages.SanitizeErrorMessage,
 		DockerStagingStack: *dockerStagingStack,
