package main_test

import (
	"bytes"
	"encoding/json"
	"fmt"
	"net/http"
	"strings"

	"github.com/cloudfoundry-incubator/receptor"
	"github.com/cloudfoundry-incubator/runtime-schema/models"
	"github.com/cloudfoundry-incubator/stager"
	"github.com/cloudfoundry-incubator/stager/backend"
	"github.com/cloudfoundry-incubator/stager/cmd/stager/testrunner"
	. "github.com/onsi/ginkgo"
	. "github.com/onsi/gomega"
	"github.com/onsi/gomega/gbytes"
	"github.com/onsi/gomega/gexec"
	"github.com/onsi/gomega/ghttp"
	"github.com/tedsuo/rata"
)

var _ = Describe("Stager", func() {
	var (
		fakeReceptor *ghttp.Server
		fakeCC       *ghttp.Server

		requestGenerator *rata.RequestGenerator
		httpClient       *http.Client

		callbackURL string
	)

	BeforeEach(func() {
		stagerPort := 8888 + GinkgoParallelNode()
		stagerURL := fmt.Sprintf("http://127.0.0.1:%d", stagerPort)
		callbackURL = stagerURL + "/v1/staging/my-task-guid/completed"

		fakeReceptor = ghttp.NewServer()
		fakeCC = ghttp.NewServer()

		runner = testrunner.New(testrunner.Config{
			StagerBin:          stagerPath,
			StagerURL:          stagerURL,
			DiegoAPIURL:        fakeReceptor.URL(),
			CCBaseURL:          fakeCC.URL(),
			DockerStagingStack: "docker-staging-stack",
		})

		requestGenerator = rata.NewRequestGenerator(stagerURL, stager.Routes)
		httpClient = http.DefaultClient
	})

	AfterEach(func() {
		runner.Stop()
	})

	Context("when started", func() {
		BeforeEach(func() {
<<<<<<< HEAD
			lifecycles := `{
				"buildpack/lucid64": "lifecycle.zip",
				"docker": "docker/lifecycle.tgz"
			}`
			runner.Start("--lifecycles", lifecycles)
			Eventually(runner.Session()).Should(gbytes.Say("Listening for staging requests!"))
=======
			runner.Start(
				"-lifecycle", "buildpack/lucid64:lifecycle.zip",
				"-lifecycle", "docker:docker/lifecycle.tgz",
			)
>>>>>>> 976c3f8a
		})

		Describe("when a buildpack staging request is received", func() {
			It("desires a staging task via the API", func() {
				fakeReceptor.RouteToHandler("POST", "/v1/tasks", func(w http.ResponseWriter, req *http.Request) {
					var taskRequest receptor.TaskCreateRequest
					err := json.NewDecoder(req.Body).Decode(&taskRequest)
					Ω(err).ShouldNot(HaveOccurred())

					Ω(taskRequest.MemoryMB).Should(Equal(1024))
					Ω(taskRequest.DiskMB).Should(Equal(128))
					Ω(taskRequest.CompletionCallbackURL).Should(Equal(callbackURL))
				})

				req, err := requestGenerator.CreateRequest(stager.StageRoute, rata.Params{"staging_guid": "my-task-guid"}, strings.NewReader(`{
					"app_id":"my-app-guid",
					"stack":"lucid64",
					"file_descriptors":3,
					"memory_mb" : 1024,
					"disk_mb" : 128,
					"environment" : [],
					"lifecycle": "buildpack",
					"lifecycle_data": {
					  "buildpacks" : [],
					  "app_bits_download_uri":"http://example.com/app_bits"
					}
				}`))
				Ω(err).ShouldNot(HaveOccurred())
				req.Header.Set("Content-Type", "application/json")

				resp, err := httpClient.Do(req)
				Ω(err).ShouldNot(HaveOccurred())
				Ω(resp.StatusCode).Should(Equal(http.StatusAccepted))

				Eventually(fakeReceptor.ReceivedRequests).Should(HaveLen(1))
				Consistently(runner.Session()).ShouldNot(gexec.Exit())
			})
		})

		Describe("when a docker staging request is received", func() {
			It("desires a staging task via the API", func() {
				fakeReceptor.RouteToHandler("POST", "/v1/tasks", func(w http.ResponseWriter, req *http.Request) {
					var taskRequest receptor.TaskCreateRequest
					err := json.NewDecoder(req.Body).Decode(&taskRequest)
					Ω(err).ShouldNot(HaveOccurred())

					Ω(taskRequest.MemoryMB).Should(Equal(1024))
					Ω(taskRequest.DiskMB).Should(Equal(128))
					Ω(taskRequest.CompletionCallbackURL).Should(Equal(callbackURL))
				})

				req, err := requestGenerator.CreateRequest(stager.StageRoute, rata.Params{"staging_guid": "my-task-guid"}, strings.NewReader(`{
					"app_id":"my-app-guid",
					"stack":"lucid64",
					"file_descriptors":3,
					"memory_mb" : 1024,
					"disk_mb" : 128,
					"environment" : [],
					"lifecycle": "docker",
					"lifecycle_data": {
					  "docker_image":"http://docker.docker/docker"
					}
				}`))
				Ω(err).ShouldNot(HaveOccurred())
				req.Header.Set("Content-Type", "application/json")

				resp, err := httpClient.Do(req)
				Ω(err).ShouldNot(HaveOccurred())
				Ω(resp.StatusCode).Should(Equal(http.StatusAccepted))

				Eventually(fakeReceptor.ReceivedRequests).Should(HaveLen(1))
				Consistently(runner.Session()).ShouldNot(gexec.Exit())
			})
		})

		Describe("when a stop staging request is recevied", func() {
			BeforeEach(func() {
				task := receptor.TaskResponse{
					TaskGuid:   "the-task-guid",
					Annotation: `{"lifecycle": "whatever"}`,
				}

				fakeReceptor.AppendHandlers(
					ghttp.CombineHandlers(
						ghttp.VerifyRequest("GET", "/v1/tasks/the-task-guid"),
						ghttp.RespondWithJSONEncoded(http.StatusOK, task),
					),
				)
				fakeReceptor.AppendHandlers(
					ghttp.VerifyRequest("POST", "/v1/tasks/the-task-guid/cancel"),
				)
			})

			It("cancels the staging task via the API", func() {
				req, err := requestGenerator.CreateRequest(stager.StopStagingRoute, rata.Params{"staging_guid": "the-task-guid"}, nil)
				Ω(err).ShouldNot(HaveOccurred())
				req.Header.Set("Content-Type", "application/json")

				resp, err := httpClient.Do(req)
				Ω(err).ShouldNot(HaveOccurred())
				Ω(resp.StatusCode).Should(Equal(http.StatusAccepted))

				Eventually(fakeReceptor.ReceivedRequests).Should(HaveLen(2))
				Consistently(runner.Session()).ShouldNot(gexec.Exit())
			})
		})

		Describe("when a staging task completes", func() {
			Context("for a docker lifecycle", func() {
				BeforeEach(func() {
					fakeCC.AppendHandlers(
						ghttp.CombineHandlers(
							ghttp.VerifyRequest("POST", "/internal/staging/the-task-guid/completed"),
							ghttp.VerifyContentType("application/json"),
							ghttp.VerifyJSON(`{
								"execution_metadata": "metadata",
								"detected_start_command": {"a": "b"},
								"lifecycle_data": {"docker_image": "http://docker.docker/docker"}
							}`),
						),
					)

					taskJSON, err := json.Marshal(receptor.TaskResponse{
						TaskGuid: "the-task-guid",
						Action: &models.RunAction{
							Path: "ls",
						},
						Domain: backend.StagingTaskDomain,
						Annotation: `{
							"lifecycle": "docker"
						}`,
						Result: `{
							"execution_metadata": "metadata",
							"detected_start_command": {"a": "b"},
							"docker_image": "http://docker.docker/docker"
						}`,
					})
					Ω(err).ShouldNot(HaveOccurred())

					req, err := requestGenerator.CreateRequest(stager.StagingCompletedRoute, rata.Params{"staging_guid": "the-task-guid"}, bytes.NewReader(taskJSON))
					Ω(err).ShouldNot(HaveOccurred())

					req.Header.Set("Content-Type", "application/json")

					resp, err := httpClient.Do(req)
					Ω(err).ShouldNot(HaveOccurred())
					Ω(resp.StatusCode).Should(Equal(http.StatusOK))
				})

				It("POSTs to the CC that staging is complete", func() {
					Eventually(fakeCC.ReceivedRequests).Should(HaveLen(1))
				})
			})

			Context("for a buildpack lifecycle", func() {
				BeforeEach(func() {
					fakeCC.AppendHandlers(
						ghttp.CombineHandlers(
							ghttp.VerifyRequest("POST", "/internal/staging/the-task-guid/completed"),
							ghttp.VerifyContentType("application/json"),
							ghttp.VerifyJSON(`{
								"execution_metadata": "metadata",
								"detected_start_command": {"a": "b"},
								"lifecycle_data": {
									"buildpack_key": "buildpack-key",
									"detected_buildpack": "detected-buildpack"
								}
							}`),
						),
					)

					taskJSON, err := json.Marshal(receptor.TaskResponse{
						TaskGuid: "the-task-guid",
						Action: &models.RunAction{
							Path: "ls",
						},
						Domain: backend.StagingTaskDomain,
						Annotation: `{
							"lifecycle": "buildpack"
						}`,
						Result: `{
							"buildpack_key": "buildpack-key",
							"detected_buildpack": "detected-buildpack",
							"execution_metadata": "metadata",
							"detected_start_command": {"a": "b"}
						}`,
					})
					Ω(err).ShouldNot(HaveOccurred())

					req, err := requestGenerator.CreateRequest(stager.StagingCompletedRoute, rata.Params{"staging_guid": "the-task-guid"}, bytes.NewReader(taskJSON))
					Ω(err).ShouldNot(HaveOccurred())

					req.Header.Set("Content-Type", "application/json")

					resp, err := httpClient.Do(req)
					Ω(err).ShouldNot(HaveOccurred())
					Ω(resp.StatusCode).Should(Equal(http.StatusOK))
				})

				It("POSTs to the CC that staging is complete", func() {
					Eventually(fakeCC.ReceivedRequests).Should(HaveLen(1))
				})
			})
		})
	})

	Describe("-dockerRegistryURL arg", func() {
		Context("when started with a valid -dockerRegistryURL arg", func() {
			BeforeEach(func() {
				runner.Start("-lifecycles", `{"lucid64":"lifecycle.zip"}`,
					"-dockerRegistryURL", "http://10.244.2.6:8080")
				Eventually(runner.Session()).Should(gbytes.Say("Listening for staging requests!"))
			})

			It("starts successfully", func() {
				Consistently(runner.Session()).ShouldNot(gexec.Exit())
			})
		})

		Context("when started with an invalid -dockerRegistryURL arg", func() {
			BeforeEach(func() {
				runner.Start("-lifecycles", `{"lucid64":"lifecycle.zip"}`,
					"-dockerRegistryURL", "://noscheme:8080")
			})

			It("logs and errors", func() {
				Eventually(runner.Session().ExitCode()).ShouldNot(Equal(0))
				Eventually(runner.Session()).Should(gbytes.Say("Error parsing docker registry URL"))
			})
		})
	})

	Describe("-consulCluster arg", func() {
		Context("when started with a valid -consulCluster arg", func() {
			BeforeEach(func() {
				runner.Start("-lifecycles", `{"lucid64":"lifecycle.zip"}`,
					"-consulCluster", "http://localhost:8500")
				Eventually(runner.Session()).Should(gbytes.Say("Listening for staging requests!"))
			})

			It("starts successfully", func() {
				Consistently(runner.Session()).ShouldNot(gexec.Exit())
			})
		})

		Context("when started with an invalid -consulCluster arg", func() {
			BeforeEach(func() {
				runner.Start("-lifecycles", `{"lucid64":"lifecycle.zip"}`,
					"-consulCluster", "://noscheme:8500")
			})

			It("logs and errors", func() {
				Eventually(runner.Session().ExitCode()).ShouldNot(Equal(0))
				Eventually(runner.Session()).Should(gbytes.Say("Error parsing consul agent URL"))
			})
		})
	})

	Describe("-lifecycles arg", func() {
		Context("when started with an invalid -lifecycles arg", func() {
			BeforeEach(func() {
				runner.Start("-lifecycles", `{"invalid json"`)
			})

			It("logs and errors", func() {
				Eventually(runner.Session().ExitCode()).ShouldNot(Equal(0))
				Eventually(runner.Session()).Should(gbytes.Say("Error parsing lifecycles flag"))
			})
		})
	})

	Describe("-stagerURL arg", func() {
		Context("when started with an invalid -stagerURL arg", func() {
			BeforeEach(func() {
				runner.Start("-stagerURL", `://localhost:8080`)
			})

			It("logs and errors", func() {
				Eventually(runner.Session().ExitCode()).ShouldNot(Equal(0))
				Eventually(runner.Session()).Should(gbytes.Say("Invalid stager URL"))
			})
		})
	})

})<|MERGE_RESOLUTION|>--- conflicted
+++ resolved
@@ -57,19 +57,11 @@
 
 	Context("when started", func() {
 		BeforeEach(func() {
-<<<<<<< HEAD
-			lifecycles := `{
-				"buildpack/lucid64": "lifecycle.zip",
-				"docker": "docker/lifecycle.tgz"
-			}`
-			runner.Start("--lifecycles", lifecycles)
-			Eventually(runner.Session()).Should(gbytes.Say("Listening for staging requests!"))
-=======
 			runner.Start(
 				"-lifecycle", "buildpack/lucid64:lifecycle.zip",
 				"-lifecycle", "docker:docker/lifecycle.tgz",
 			)
->>>>>>> 976c3f8a
+			Eventually(runner.Session()).Should(gbytes.Say("Listening for staging requests!"))
 		})
 
 		Describe("when a buildpack staging request is received", func() {
